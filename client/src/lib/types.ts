--- conflicted
+++ resolved
@@ -53,16 +53,15 @@
   disabled?: boolean;
 }
 
-<<<<<<< HEAD
 export interface MediaFilters {
   startDate?: string;
   endDate?: string;
   labels?: string[];
-=======
+}
+
 export interface ZoomLevel {
   id: string;
   label: string;
   duration: number; // Duration in milliseconds
   snapTo: 'hour' | 'day' | 'week' | 'month' | 'year';
->>>>>>> f7681404
 }